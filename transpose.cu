--- conflicted
+++ resolved
@@ -43,7 +43,7 @@
 }
 
 const int TILE_DIM = 32;
-const int BLOCK_ROWS = 8;
+const int BLOCK_ROWS = 2;
 const int NUM_REPS = 100;
 
 // Check errors and print GB/s
@@ -160,7 +160,6 @@
   }
 }
 
-<<<<<<< HEAD
 __global__ void transposeInplace(float *odata, const float *idata, const int* sizes, const int* perm, const int dim)
 {
   __shared__ float tile[TILE_DIM][TILE_DIM];
@@ -180,59 +179,42 @@
 
   // idx0 --> z, idx1 --> y, idx2 --> x 
   if (perm[0] == 1 and perm[1] == 2) {  // exchange j, k
-      for (int j = 0; j < TILE_DIM; j += BLOCK_ROWS)
-          tile[idx1+j][(idx0+idx1+j)%TILE_DIM] = 
-              idata[pos2*ny*nz + (pos1+j)*nz + pos0];
-      __syncthreads();
-      for (int j = 0; j < TILE_DIM; j += BLOCK_ROWS)
-          odata[pos2*nz*ny + (postpos1+j)*ny + postpos0] = 
-              tile[idx0][(idx1+j+idx0)%TILE_DIM];
+      if (pos2<nx && pos0 < nz && postpos0<ny) {
+          for (int j = 0; j < TILE_DIM && pos1+j<ny; j += BLOCK_ROWS)
+              tile[idx1+j][(idx0+idx1+j)%TILE_DIM] = 
+                  idata[pos2*ny*nz + (pos1+j)*nz + pos0];
+          __syncthreads();
+          for (int j = 0; j < TILE_DIM && postpos1+j<nz; j += BLOCK_ROWS)
+              odata[pos2*nz*ny + (postpos1+j)*ny + postpos0] = 
+                  tile[idx0][(idx1+j+idx0)%TILE_DIM];
+      }
   }
 
   // idx0: z, idx1: x, idx2: y
   if (perm[0] == 0 and perm[1] == 2) {  // i, k
-      for (int j = 0; j < TILE_DIM; j += BLOCK_ROWS)
-          tile[idx1+j][(idx0+idx1+j)%TILE_DIM] = 
-              idata[(pos1+j)*ny*nz + pos2*nz + pos0];
-      __syncthreads();
-      for (int j = 0; j < TILE_DIM; j += BLOCK_ROWS)
-          odata[(postpos1+j)*ny*nx + pos2*nx + postpos0] = 
-              tile[idx0][(idx1+j+idx0)%TILE_DIM];
+      if (pos2<ny && pos0<nz && postpos0<nx) {
+          for (int j = 0; j < TILE_DIM && pos1+j<nx; j += BLOCK_ROWS)
+              tile[idx1+j][(idx0+idx1+j)%TILE_DIM] = 
+                  idata[(pos1+j)*ny*nz + pos2*nz + pos0];
+          __syncthreads();
+          for (int j = 0; j < TILE_DIM && postpos1+j<nz; j += BLOCK_ROWS)
+              odata[(postpos1+j)*ny*nx + pos2*nx + postpos0] = 
+                  tile[idx0][(idx1+j+idx0)%TILE_DIM];
+      }
   }
 
   // idx0: z, idx1: y, idx2: x
   if (perm[0] == 0 && perm[1] == 1)  // i, j
-      for (int j = 0; j < TILE_DIM; j += BLOCK_ROWS)
-          odata[(pos1+j)*nx*nz + pos2*nz + pos0] = 
-              idata[pos2*ny*nz + (pos1+j)*nz + pos0];
-=======
-__global__ void transposeInplace(float *odata, const float *idata, int nx, int ny)
-{
-  __shared__ float tile[TILE_DIM][TILE_DIM];
-
-  int x = blockIdx.x * TILE_DIM + threadIdx.x;
-  int y = blockIdx.y * TILE_DIM + threadIdx.y;
-  //int width = gridDim.x * TILE_DIM;
-  if(x<nx && y<ny) {
-     for (int j = 0; j < TILE_DIM && y+j < ny; j += BLOCK_ROWS)
-        tile[threadIdx.y+j][(threadIdx.x+threadIdx.y+j)%TILE_DIM] = idata[(y+j)*nx + x];
-  }
-  __syncthreads();
-
-  x = blockIdx.y * TILE_DIM + threadIdx.x;  // transpose block offset
-  y = blockIdx.x * TILE_DIM + threadIdx.y;
-  if(x<ny && y<nx) {
-     for (int j = 0; j < TILE_DIM && y+j < nx; j += BLOCK_ROWS)
-        odata[(y+j)*ny + x] = tile[threadIdx.x][(threadIdx.y+j+threadIdx.x)%TILE_DIM];
-  }
->>>>>>> 5e0ce6ff
+      if (pos2<nx && pos0<nz)
+          for (int j = 0; j < TILE_DIM && pos1+j<ny; j += BLOCK_ROWS)
+              odata[(pos1+j)*nx*nz + pos2*nz + pos0] = 
+                  idata[pos2*ny*nz + (pos1+j)*nz + pos0];
 }
 
 int main(int argc, char **argv)
 {
-<<<<<<< HEAD
   const int dim = 3;
-  const int sizes[3] = {64,64,64};
+  const int sizes[3] = {32,1024,1024};
   const int perm[2] = {0, 1};  // permuted dimensions in ascending order
   int scale = 1;
   for (int i = 0; i < dim; i++)
@@ -251,14 +233,7 @@
   n1 = (perm[1]==1)?sizes[1]:sizes[perm[0]]; 
   n2 = sizes[0]+sizes[1]+sizes[2]-n0-n1;
 
-  dim3 dimGrid(n0/TILE_DIM, n1/TILE_DIM, n2);
-=======
-  const int nx = 16;
-  const int ny = 32;
-  const int mem_size = nx*ny*sizeof(float);
-
-  dim3 dimGrid((nx-1)/TILE_DIM+1, (ny-1)/TILE_DIM+1, 1);
->>>>>>> 5e0ce6ff
+  dim3 dimGrid((n0-1)/TILE_DIM+1, (n1-1)/TILE_DIM+1, n2);
   dim3 dimBlock(TILE_DIM, BLOCK_ROWS, 1);
 
   int devId = 0;
@@ -308,7 +283,6 @@
 
   // correct result for error checking
   for (int i = 0; i < nx; i++)
-<<<<<<< HEAD
       for (int j = 0; j < ny; j++)
           for (int k = 0; k < nz; k++) {
               if (perm[0] == 1 && perm[1] == 2)  // exchange j, k
@@ -318,10 +292,6 @@
               else if(perm[0] == 0 && perm[1] == 1)  // i, j
                   gold[j*nz*nx + i*nz + k] = h_idata[i*ny*nz + j*nz + k];
           } 
-=======
-    for (int j = 0; j < ny; j++)
-      gold[i*ny + j] = h_idata[j*nx + i];
->>>>>>> 5e0ce6ff
   
   // device
   checkCuda( cudaMemcpy(d_idata, h_idata, mem_size, cudaMemcpyHostToDevice) );
@@ -425,28 +395,16 @@
   printf("%25s", "In-place transpose");
   checkCuda( cudaMemset(d_tdata, 0, mem_size) );
   // warmup
-<<<<<<< HEAD
   transposeInplace<<<dimGrid, dimBlock>>>(d_tdata, d_idata, d_sizes, d_perm, dim);
   checkCuda( cudaEventRecord(startEvent, 0) );
   for (int i = 0; i < NUM_REPS; i++)
      transposeInplace<<<dimGrid, dimBlock>>>(d_tdata, d_idata, d_sizes, d_perm, dim);
-=======
-  transposeInplace<<<dimGrid, dimBlock>>>(d_tdata, d_idata,nx,ny);
-  checkCuda( cudaEventRecord(startEvent, 0) );
-  for (int i = 0; i < NUM_REPS; i++)
-     transposeInplace<<<dimGrid, dimBlock>>>(d_tdata, d_idata,nx,ny);
->>>>>>> 5e0ce6ff
   checkCuda( cudaEventRecord(stopEvent, 0) );
   checkCuda( cudaEventSynchronize(stopEvent) );
   checkCuda( cudaEventElapsedTime(&ms, startEvent, stopEvent) );
   checkCuda( cudaMemcpy(h_tdata, d_tdata, mem_size, cudaMemcpyDeviceToHost) );
-<<<<<<< HEAD
   postprocess(gold, h_tdata, nx*ny*nz, ms);
-error_exit:
-=======
-  postprocess(gold, h_tdata, nx * ny, ms);
-  //error_exit:
->>>>>>> 5e0ce6ff
+  // error_exit:
   // cleanup
   checkCuda( cudaEventDestroy(startEvent) );
   checkCuda( cudaEventDestroy(stopEvent) );
